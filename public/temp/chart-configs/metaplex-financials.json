--- conflicted
+++ resolved
@@ -1,11 +1,6 @@
 {
   "pageId": "metaplex-financials",
   "pageName": "Financials",
-<<<<<<< HEAD
-  "chartCount": 0,
-  "lastUpdated": "2025-07-09T05:25:53.257Z",
-  "charts": []
-=======
   "chartCount": 4,
   "lastUpdated": "2025-07-09T05:40:10.922Z",
   "charts": [
@@ -141,5 +136,4 @@
       "updatedAt": "2025-06-11T07:39:35.712Z"
     }
   ]
->>>>>>> b7bc6ad9
 }