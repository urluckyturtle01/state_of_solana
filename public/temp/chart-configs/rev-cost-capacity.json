{
  "pageId": "rev-cost-capacity",
  "pageName": "Cost & Capacity",
<<<<<<< HEAD
  "chartCount": 0,
  "lastUpdated": "2025-07-09T05:25:53.249Z",
  "charts": []
=======
  "chartCount": 3,
  "lastUpdated": "2025-07-09T05:40:10.912Z",
  "charts": [
    {
      "id": "chart_1748007531839_4qciy9d",
      "title": "Transaction fees + Jito tips",
      "subtitle": "",
      "page": "rev-cost-capacity",
      "section": "",
      "chartType": "bar",
      "apiEndpoint": "https://analytics.topledger.xyz/tl/api/queries/13207/results",
      "apiKey": "9zbkGgIfDrhCnAhfd5OMJe4z4JxJiB0d4SuO3ynF&max_age=86400",
      "isStacked": true,
      "colorScheme": "default",
      "width": 2,
      "dataMapping": {
        "xAxis": "block_date",
        "yAxis": [
          {
            "field": "jito_total_tips",
            "type": "bar",
            "unit": "$"
          },
          {
            "field": "base_fee",
            "type": "bar",
            "unit": "$"
          },
          {
            "field": "priority_fee",
            "type": "bar",
            "unit": "$"
          },
          {
            "field": "vote_fees",
            "type": "bar",
            "unit": "$"
          }
        ],
        "groupBy": ""
      },
      "additionalOptions": {
        "enableTimeAggregation": true,
        "filters": {
          "timeFilter": {
            "paramName": "Date Part",
            "options": [
              "D",
              "W",
              "M",
              "Q",
              "Y"
            ]
          },
          "currencyFilter": {
            "paramName": "currency",
            "options": [
              "USD",
              "SOL"
            ]
          }
        }
      },
      "createdAt": "2025-05-23T13:38:51.839Z",
      "updatedAt": "2025-06-26T08:37:32.480Z"
    },
    {
      "id": "chart_1748008463492_z8recfh",
      "title": "Transactions summary",
      "subtitle": "",
      "page": "rev-cost-capacity",
      "section": "",
      "chartType": "dual-axis",
      "apiEndpoint": "https://analytics.topledger.xyz/tl/api/queries/13210/results.json",
      "apiKey": "YDy7XJllrBVuLP5gf1Tx5MclZNpS4euKeyli2Lz6&max_age=86400",
      "isStacked": false,
      "colorScheme": "default",
      "width": 2,
      "dataMapping": {
        "xAxis": "block_date",
        "yAxis": [
          {
            "field": "total_vote_transactions",
            "type": "line",
            "unit": ""
          },
          {
            "field": "total_non_vote_transactions",
            "type": "line",
            "unit": ""
          },
          {
            "field": "succeesful_transactions_perc",
            "type": "line",
            "unit": "%",
            "rightAxis": true
          },
          {
            "field": "successful_non_vote_transactions_perc",
            "type": "line",
            "unit": "%",
            "rightAxis": true
          }
        ],
        "groupBy": ""
      },
      "createdAt": "2025-05-23T13:54:23.492Z",
      "updatedAt": "2025-06-25T07:16:14.311Z",
      "dualAxisConfig": {
        "leftAxisType": "bar",
        "rightAxisType": "line",
        "leftAxisFields": [
          "total_vote_transactions",
          "total_non_vote_transactions"
        ],
        "rightAxisFields": [
          "succeesful_transactions_perc",
          "successful_non_vote_transactions_perc"
        ]
      }
    },
    {
      "id": "chart_1748009281407_ia1dy03",
      "title": "TPS summary",
      "subtitle": "Real TPS is the number of non-vote transactions per second",
      "page": "rev-cost-capacity",
      "section": "",
      "chartType": "bar",
      "apiEndpoint": "https://analytics.topledger.xyz/tl/api/queries/13210/results.json",
      "apiKey": "YDy7XJllrBVuLP5gf1Tx5MclZNpS4euKeyli2Lz6&max_age=86400",
      "isStacked": false,
      "colorScheme": "default",
      "width": 2,
      "dataMapping": {
        "xAxis": "block_date",
        "yAxis": [
          {
            "field": "total_tps",
            "type": "line",
            "unit": ""
          },
          {
            "field": "success_tps",
            "type": "line",
            "unit": ""
          },
          {
            "field": "failed_tps",
            "type": "line",
            "unit": ""
          },
          {
            "field": "real_tps",
            "type": "line",
            "unit": ""
          }
        ],
        "groupBy": ""
      },
      "createdAt": "2025-05-23T14:08:01.407Z",
      "updatedAt": "2025-06-25T06:35:26.969Z"
    }
  ]
>>>>>>> b7bc6ad9
}<|MERGE_RESOLUTION|>--- conflicted
+++ resolved
@@ -1,11 +1,6 @@
 {
   "pageId": "rev-cost-capacity",
   "pageName": "Cost & Capacity",
-<<<<<<< HEAD
-  "chartCount": 0,
-  "lastUpdated": "2025-07-09T05:25:53.249Z",
-  "charts": []
-=======
   "chartCount": 3,
   "lastUpdated": "2025-07-09T05:40:10.912Z",
   "charts": [
@@ -169,5 +164,4 @@
       "updatedAt": "2025-06-25T06:35:26.969Z"
     }
   ]
->>>>>>> b7bc6ad9
 }