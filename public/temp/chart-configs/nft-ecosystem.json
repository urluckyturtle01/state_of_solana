--- conflicted
+++ resolved
@@ -1,11 +1,6 @@
 {
   "pageId": "nft-ecosystem",
   "pageName": "NFT Ecosystem",
-<<<<<<< HEAD
-  "chartCount": 0,
-  "lastUpdated": "2025-07-09T05:25:53.253Z",
-  "charts": []
-=======
   "chartCount": 1,
   "lastUpdated": "2025-07-09T05:40:10.915Z",
   "charts": [
@@ -46,5 +41,4 @@
       "updatedAt": "2025-07-08T09:36:27.828Z"
     }
   ]
->>>>>>> b7bc6ad9
 }