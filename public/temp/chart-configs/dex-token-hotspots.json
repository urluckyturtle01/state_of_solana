{
  "pageId": "dex-token-hotspots",
  "pageName": "DEX & Token Hotspots",
<<<<<<< HEAD
  "chartCount": 0,
  "lastUpdated": "2025-07-09T05:25:53.250Z",
  "charts": []
=======
  "chartCount": 4,
  "lastUpdated": "2025-07-09T05:40:10.913Z",
  "charts": [
    {
      "id": "chart_1747914341226_ps3utjg",
      "title": "Top tokens attacked - by SOL drained",
      "subtitle": "Total SOL extracted via attacks, broken down by token (last 30 days)",
      "page": "dex-token-hotspots",
      "section": "",
      "chartType": "pie",
      "apiEndpoint": "https://analytics.topledger.xyz/tl/api/queries/13391/results.json",
      "apiKey": "3PjHRoejiRIHduZyo5NxvhEPNpOSfPFzFu0Hg09k",
      "isStacked": false,
      "colorScheme": "default",
      "width": 2,
      "dataMapping": {
        "xAxis": "token",
        "yAxis": "total_sol_drained",
        "groupBy": ""
      },
      "createdAt": "2025-05-22T11:45:41.226Z",
      "updatedAt": "2025-07-07T08:17:26.750Z"
    },
    {
      "id": "chart_1747936232766_dnjy7l0",
      "title": "Top tokens attacked - by attacks",
      "subtitle": "last 30 days",
      "page": "dex-token-hotspots",
      "section": "",
      "chartType": "pie",
      "apiEndpoint": "https://analytics.topledger.xyz/tl/api/queries/13391/results.json",
      "apiKey": "3PjHRoejiRIHduZyo5NxvhEPNpOSfPFzFu0Hg09k",
      "isStacked": false,
      "colorScheme": "default",
      "width": 2,
      "dataMapping": {
        "xAxis": "token",
        "yAxis": "attacks",
        "groupBy": ""
      },
      "createdAt": "2025-05-22T17:50:32.766Z",
      "updatedAt": "2025-07-07T08:21:09.459Z"
    },
    {
      "id": "chart_1747936484816_kqdflfn",
      "title": "Top DEXs used - by SOL drained",
      "subtitle": "last 30 days",
      "page": "dex-token-hotspots",
      "section": "",
      "chartType": "pie",
      "apiEndpoint": "https://analytics.topledger.xyz/tl/api/queries/13392/results.json",
      "apiKey": "RqSl6Ca5yWt4QwkKSBB9q7RA0qyMtqeRSESgXvK1",
      "isStacked": false,
      "colorScheme": "default",
      "width": 2,
      "dataMapping": {
        "xAxis": "dex",
        "yAxis": "total_sol_drained",
        "groupBy": ""
      },
      "createdAt": "2025-05-22T17:54:44.816Z",
      "updatedAt": "2025-07-07T08:20:30.851Z"
    },
    {
      "id": "chart_1747936861655_4nzbmez",
      "title": "Top DEXs used - by attacks",
      "subtitle": "last 30 days",
      "page": "dex-token-hotspots",
      "section": "",
      "chartType": "pie",
      "apiEndpoint": "https://analytics.topledger.xyz/tl/api/queries/13392/results.json",
      "apiKey": "RqSl6Ca5yWt4QwkKSBB9q7RA0qyMtqeRSESgXvK1",
      "isStacked": false,
      "colorScheme": "default",
      "width": 2,
      "dataMapping": {
        "xAxis": "dex",
        "yAxis": "attacks",
        "groupBy": ""
      },
      "createdAt": "2025-05-22T18:01:01.655Z",
      "updatedAt": "2025-07-07T08:31:26.910Z"
    }
  ]
>>>>>>> b7bc6ad9
}<|MERGE_RESOLUTION|>--- conflicted
+++ resolved
@@ -1,11 +1,6 @@
 {
   "pageId": "dex-token-hotspots",
   "pageName": "DEX & Token Hotspots",
-<<<<<<< HEAD
-  "chartCount": 0,
-  "lastUpdated": "2025-07-09T05:25:53.250Z",
-  "charts": []
-=======
   "chartCount": 4,
   "lastUpdated": "2025-07-09T05:40:10.913Z",
   "charts": [
@@ -90,5 +85,4 @@
       "updatedAt": "2025-07-07T08:31:26.910Z"
     }
   ]
->>>>>>> b7bc6ad9
 }