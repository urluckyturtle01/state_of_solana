{
  "pageId": "helium-traction",
  "pageName": "Traction",
<<<<<<< HEAD
  "chartCount": 0,
  "lastUpdated": "2025-07-09T05:25:53.259Z",
  "charts": []
=======
  "chartCount": 4,
  "lastUpdated": "2025-07-09T05:40:10.924Z",
  "charts": [
    {
      "id": "chart_1749489327623_av6q9bs",
      "title": "IOT data transfer by payload size",
      "subtitle": "",
      "page": "helium-traction",
      "section": "",
      "chartType": "bar",
      "apiEndpoint": "https://analytics.topledger.xyz/helium/api/queries/7454/results.json",
      "apiKey": "bu9Ju2wL8TvslcUq81jL7r1QiHuIZjyPYxJb449V&max_age=86400",
      "isStacked": true,
      "colorScheme": "default",
      "dataMapping": {
        "xAxis": "month",
        "yAxis": "count",
        "groupBy": "payloadsize_group"
      },
      "createdAt": "2025-06-09T17:15:27.623Z",
      "updatedAt": "2025-06-09T17:15:27.935Z"
    },
    {
      "id": "chart_1749490010662_rac18jk",
      "title": "Mobile data transfer",
      "subtitle": "",
      "page": "helium-traction",
      "section": "",
      "chartType": "bar",
      "apiEndpoint": "https://analytics.topledger.xyz/helium/api/queries/13047/results.json",
      "apiKey": "SEtpKF394scvhuebroEyfoZTrmSnbWGj0zJxXVZP&max_age=86400",
      "isStacked": true,
      "colorScheme": "default",
      "dataMapping": {
        "xAxis": "month",
        "yAxis": "count",
        "groupBy": "payloadsize_group"
      },
      "createdAt": "2025-06-09T17:26:50.662Z",
      "updatedAt": "2025-06-09T17:26:52.318Z"
    },
    {
      "id": "chart_1749491156056_vsudxpt",
      "title": "mobile subscriber nft",
      "subtitle": "",
      "page": "helium-traction",
      "section": "",
      "chartType": "dual-axis",
      "apiEndpoint": "https://analytics.topledger.xyz/helium/api/queries/6601/results.json",
      "apiKey": "n0aPO2doGI9bSdO1xWYRaM4bq3NkYU9ZO8TfxULy&max_age=86400",
      "isStacked": false,
      "colorScheme": "default",
      "dataMapping": {
        "xAxis": "block_date",
        "yAxis": [
          {
            "field": "daily_subscribers",
            "type": "bar",
            "unit": "",
            "rightAxis": false
          },
          {
            "field": "cumulative_subscriber",
            "type": "line",
            "unit": "",
            "rightAxis": true
          }
        ],
        "groupBy": ""
      },
      "createdAt": "2025-06-09T17:45:56.056Z",
      "updatedAt": "2025-06-09T17:45:57.608Z",
      "dualAxisConfig": {
        "leftAxisType": "bar",
        "rightAxisType": "line",
        "leftAxisFields": [
          "daily_subscribers"
        ],
        "rightAxisFields": [
          "cumulative_subscriber"
        ]
      }
    },
    {
      "id": "chart_1749492330099_0nkq38d",
      "title": "DC Burned for network usage",
      "subtitle": "",
      "page": "helium-traction",
      "section": "",
      "chartType": "bar",
      "apiEndpoint": "https://analytics.topledger.xyz/helium/api/queries/12380/results.json",
      "apiKey": "ylHSfx4LVFXoOD0gR0FF4z2xhYqzoI6gfpBaFRjY&max_age=86400",
      "isStacked": true,
      "colorScheme": "default",
      "dataMapping": {
        "xAxis": "month",
        "yAxis": "dc_burned",
        "groupBy": "subdao"
      },
      "createdAt": "2025-06-09T18:05:30.099Z",
      "updatedAt": "2025-06-09T18:05:30.485Z"
    }
  ]
>>>>>>> b7bc6ad9
}<|MERGE_RESOLUTION|>--- conflicted
+++ resolved
@@ -1,11 +1,6 @@
 {
   "pageId": "helium-traction",
   "pageName": "Traction",
-<<<<<<< HEAD
-  "chartCount": 0,
-  "lastUpdated": "2025-07-09T05:25:53.259Z",
-  "charts": []
-=======
   "chartCount": 4,
   "lastUpdated": "2025-07-09T05:40:10.924Z",
   "charts": [
@@ -109,5 +104,4 @@
       "updatedAt": "2025-06-09T18:05:30.485Z"
     }
   ]
->>>>>>> b7bc6ad9
 }