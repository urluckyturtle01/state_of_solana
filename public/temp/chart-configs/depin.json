--- conflicted
+++ resolved
@@ -1,11 +1,6 @@
 {
   "pageId": "depin",
   "pageName": "Depin",
-<<<<<<< HEAD
-  "chartCount": 0,
-  "lastUpdated": "2025-07-09T05:25:53.253Z",
-  "charts": []
-=======
   "chartCount": 1,
   "lastUpdated": "2025-07-09T05:40:10.916Z",
   "charts": [
@@ -46,5 +41,4 @@
       "updatedAt": "2025-07-08T09:37:11.041Z"
     }
   ]
->>>>>>> b7bc6ad9
 }