--- conflicted
+++ resolved
@@ -1,11 +1,6 @@
 {
   "pageId": "market-dynamics",
   "pageName": "Market Dynamics",
-<<<<<<< HEAD
-  "chartCount": 0,
-  "lastUpdated": "2025-07-09T05:25:53.248Z",
-  "charts": []
-=======
   "chartCount": 4,
   "lastUpdated": "2025-07-09T05:40:10.910Z",
   "charts": [
@@ -136,5 +131,4 @@
       "updatedAt": "2025-05-26T11:51:38.475Z"
     }
   ]
->>>>>>> b7bc6ad9
 }