{
  "pageId": "dex-summary",
  "pageName": "Summary",
<<<<<<< HEAD
  "chartCount": 0,
  "lastUpdated": "2025-07-09T05:25:53.248Z",
  "charts": []
=======
  "chartCount": 2,
  "lastUpdated": "2025-07-09T05:40:10.910Z",
  "charts": [
    {
      "id": "chart_1748406595056_cvvtmpt",
      "title": "Daily TVL vs Velocity",
      "subtitle": "TVL(Total Value Locked) represents total amount of assets (in USD) locked in a pool.",
      "page": "dex-summary",
      "section": "",
      "chartType": "dual-axis",
      "apiEndpoint": "https://analytics.topledger.xyz/tl/api/queries/12459/results.json",
      "apiKey": "MwgPFDxoN9SCpEC6I6nhBH85dtNkXndNYcRtHLYA&max_age=86400",
      "isStacked": false,
      "colorScheme": "default",
      "width": 2,
      "dataMapping": {
        "xAxis": "block_date",
        "yAxis": [
          {
            "field": "tvl",
            "type": "bar",
            "unit": ""
          },
          {
            "field": "velocity",
            "type": "line",
            "unit": "",
            "rightAxis": true
          }
        ],
        "groupBy": ""
      },
      "createdAt": "2025-05-28T04:29:55.056Z",
      "updatedAt": "2025-06-24T11:56:10.534Z",
      "dualAxisConfig": {
        "leftAxisType": "bar",
        "rightAxisType": "line",
        "leftAxisFields": [
          "tvl"
        ],
        "rightAxisFields": [
          "velocity"
        ]
      }
    },
    {
      "id": "chart_1748406887888_vq2chn1",
      "title": "Velocity By DEX Program Category",
      "subtitle": "",
      "page": "dex-summary",
      "section": "",
      "chartType": "bar",
      "apiEndpoint": "https://analytics.topledger.xyz/tl/api/queries/12439/results.json",
      "apiKey": "zFtRMSKAAC8nTdp6JX2NebxyP6YCct9poXLe5WfN&max_age=86400",
      "isStacked": false,
      "colorScheme": "default",
      "width": 2,
      "dataMapping": {
        "xAxis": "block_date",
        "yAxis": [
          {
            "field": "velocity",
            "type": "line",
            "unit": ""
          }
        ],
        "groupBy": "program_type"
      },
      "createdAt": "2025-05-28T04:34:47.888Z",
      "updatedAt": "2025-06-24T11:56:48.587Z"
    }
  ]
>>>>>>> b7bc6ad9
}<|MERGE_RESOLUTION|>--- conflicted
+++ resolved
@@ -1,11 +1,6 @@
 {
   "pageId": "dex-summary",
   "pageName": "Summary",
-<<<<<<< HEAD
-  "chartCount": 0,
-  "lastUpdated": "2025-07-09T05:25:53.248Z",
-  "charts": []
-=======
   "chartCount": 2,
   "lastUpdated": "2025-07-09T05:40:10.910Z",
   "charts": [
@@ -78,5 +73,4 @@
       "updatedAt": "2025-06-24T11:56:48.587Z"
     }
   ]
->>>>>>> b7bc6ad9
 }