--- conflicted
+++ resolved
@@ -1,11 +1,6 @@
 {
   "pageId": "helium-protocol-token",
   "pageName": "Protocol Token",
-<<<<<<< HEAD
-  "chartCount": 0,
-  "lastUpdated": "2025-07-09T05:25:53.259Z",
-  "charts": []
-=======
   "chartCount": 4,
   "lastUpdated": "2025-07-09T05:40:10.924Z",
   "charts": [
@@ -110,5 +105,4 @@
       "updatedAt": "2025-06-09T18:21:12.785Z"
     }
   ]
->>>>>>> b7bc6ad9
 }