{
  "pageId": "raydium-traction",
  "pageName": "Traction",
<<<<<<< HEAD
  "chartCount": 0,
  "lastUpdated": "2025-07-09T05:25:53.257Z",
  "charts": []
=======
  "chartCount": 6,
  "lastUpdated": "2025-07-09T05:40:10.921Z",
  "charts": [
    {
      "id": "chart_1748957184547_qexfnue",
      "title": "Volume by product",
      "subtitle": "",
      "page": "raydium-traction",
      "section": "",
      "chartType": "bar",
      "apiEndpoint": "https://analytics.topledger.xyz/solanafm/api/queries/13497/results.json",
      "apiKey": "OJTxBIHf4iDQiv87sKIAjKSbtF86WqOnsz7ozo1r&max_age=86400",
      "isStacked": true,
      "colorScheme": "default",
      "width": 2,
      "dataMapping": {
        "xAxis": "block_date",
        "yAxis": "volume_usd",
        "groupBy": "product"
      },
      "additionalOptions": {
        "enableTimeAggregation": true,
        "filters": {
          "timeFilter": {
            "paramName": "Date Part",
            "options": [
              "D",
              "W",
              "M",
              "Q",
              "Y"
            ]
          }
        }
      },
      "createdAt": "2025-06-03T13:26:24.546Z",
      "updatedAt": "2025-07-07T13:31:58.727Z"
    },
    {
      "id": "chart_1748957917547_cucbb77",
      "title": "Trades by product",
      "subtitle": "",
      "page": "raydium-traction",
      "section": "",
      "chartType": "bar",
      "apiEndpoint": "https://analytics.topledger.xyz/solanafm/api/queries/13497/results.json",
      "apiKey": "OJTxBIHf4iDQiv87sKIAjKSbtF86WqOnsz7ozo1r&max_age=86400",
      "isStacked": true,
      "colorScheme": "default",
      "width": 2,
      "dataMapping": {
        "xAxis": "block_date",
        "yAxis": "trades",
        "groupBy": "product"
      },
      "additionalOptions": {
        "enableTimeAggregation": true,
        "filters": {
          "timeFilter": {
            "paramName": "Date Part",
            "options": [
              "D",
              "W",
              "M",
              "Q",
              "Y"
            ]
          }
        }
      },
      "createdAt": "2025-06-03T13:38:37.547Z",
      "updatedAt": "2025-07-07T13:32:36.693Z"
    },
    {
      "id": "chart_1749026720265_8m4ki1m",
      "title": "Volume by pool type",
      "subtitle": "",
      "page": "raydium-traction",
      "section": "",
      "chartType": "bar",
      "apiEndpoint": "https://analytics.topledger.xyz/solanafm/api/queries/13499/results",
      "apiKey": "D8FIAv2MtjpTRuW3yRRrT1hA1GtHU3awKfomY6gm&max_age=86400",
      "isStacked": true,
      "colorScheme": "default",
      "width": 2,
      "dataMapping": {
        "xAxis": "block_date",
        "yAxis": "volume_usd",
        "groupBy": "pool_type"
      },
      "additionalOptions": {
        "enableTimeAggregation": true,
        "filters": {
          "timeFilter": {
            "paramName": "Date Part",
            "options": [
              "D",
              "W",
              "M",
              "Q",
              "Y"
            ]
          }
        }
      },
      "createdAt": "2025-06-04T08:45:20.264Z",
      "updatedAt": "2025-07-07T13:33:26.420Z"
    },
    {
      "id": "chart_1749027349926_782ragi",
      "title": "Monthly active and new wallets",
      "subtitle": "",
      "page": "raydium-traction",
      "section": "",
      "chartType": "bar",
      "apiEndpoint": "https://analytics.topledger.xyz/solanafm/api/queries/13502/results.json",
      "apiKey": "QvrJRDwSDZAda7LMTVf0ZUpht419hKvSo0J6ecIL",
      "isStacked": false,
      "colorScheme": "default",
      "dataMapping": {
        "xAxis": "Month",
        "yAxis": [
          {
            "field": "Active_Wallets",
            "type": "bar",
            "unit": ""
          },
          {
            "field": "New_Wallets",
            "type": "line",
            "unit": ""
          }
        ],
        "groupBy": ""
      },
      "createdAt": "2025-06-04T08:55:49.926Z",
      "updatedAt": "2025-06-05T12:14:37.080Z"
    },
    {
      "id": "chart_1749036077122_njptzsd",
      "title": "Volume by pool age",
      "subtitle": "",
      "page": "raydium-traction",
      "section": "",
      "chartType": "bar",
      "apiEndpoint": "https://analytics.topledger.xyz/solanafm/api/queries/13503/results.json",
      "apiKey": "iJn7Q3dORHSDO3RT9KWO6mmPBXrMXH0A6oaHtbTA&max_age=86400",
      "isStacked": true,
      "colorScheme": "default",
      "width": 2,
      "dataMapping": {
        "xAxis": "month",
        "yAxis": "volume_usd",
        "groupBy": "pool_age",
        "yAxisUnit": "$"
      },
      "createdAt": "2025-06-04T11:21:17.122Z",
      "updatedAt": "2025-07-07T13:34:11.214Z"
    },
    {
      "id": "chart_1749036170707_tloqban",
      "title": "Trades by lifetime trade volume",
      "subtitle": "",
      "page": "raydium-traction",
      "section": "",
      "chartType": "bar",
      "apiEndpoint": "https://analytics.topledger.xyz/solanafm/api/queries/13504/results.json",
      "apiKey": "0IJ7uwyvWtfjLhT1SfEy5wkTJiU9DeCNkTAdxWzA&max_age=86400",
      "isStacked": true,
      "colorScheme": "default",
      "width": 2,
      "dataMapping": {
        "xAxis": "month",
        "yAxis": "trades",
        "groupBy": "lifetime_volume_usd"
      },
      "createdAt": "2025-06-04T11:22:50.707Z",
      "updatedAt": "2025-07-07T13:34:49.493Z"
    }
  ]
>>>>>>> b7bc6ad9
}<|MERGE_RESOLUTION|>--- conflicted
+++ resolved
@@ -1,11 +1,6 @@
 {
   "pageId": "raydium-traction",
   "pageName": "Traction",
-<<<<<<< HEAD
-  "chartCount": 0,
-  "lastUpdated": "2025-07-09T05:25:53.257Z",
-  "charts": []
-=======
   "chartCount": 6,
   "lastUpdated": "2025-07-09T05:40:10.921Z",
   "charts": [
@@ -186,5 +181,4 @@
       "updatedAt": "2025-07-07T13:34:49.493Z"
     }
   ]
->>>>>>> b7bc6ad9
 }