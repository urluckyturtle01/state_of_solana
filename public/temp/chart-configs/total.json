--- conflicted
+++ resolved
@@ -1,11 +1,6 @@
 {
   "pageId": "total",
   "pageName": "Total",
-<<<<<<< HEAD
-  "chartCount": 0,
-  "lastUpdated": "2025-07-09T05:25:53.253Z",
-  "charts": []
-=======
   "chartCount": 4,
   "lastUpdated": "2025-07-09T05:40:10.914Z",
   "charts": [
@@ -107,5 +102,4 @@
       "updatedAt": "2025-05-23T11:03:25.632Z"
     }
   ]
->>>>>>> b7bc6ad9
 }