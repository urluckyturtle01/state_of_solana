{
  "pageId": "orca-traction",
  "pageName": "Traction",
<<<<<<< HEAD
  "chartCount": 0,
  "lastUpdated": "2025-07-09T05:25:53.260Z",
  "charts": []
=======
  "chartCount": 5,
  "lastUpdated": "2025-07-09T05:40:10.924Z",
  "charts": [
    {
      "id": "chart_1749882403819_afp5rgw",
      "title": "Volume",
      "subtitle": "",
      "page": "orca-traction",
      "section": "",
      "chartType": "bar",
      "apiEndpoint": "https://analytics.topledger.xyz/orca/api/queries/10993/results.json",
      "apiKey": "Y03lOzx08ssOLAkjCDP1zQBsw68yZXRkjg0F7oSE&max_age=86400",
      "isStacked": false,
      "colorScheme": "default",
      "width": 2,
      "dataMapping": {
        "xAxis": "block_date",
        "yAxis": "volume",
        "groupBy": "",
        "yAxisUnit": "$"
      },
      "additionalOptions": {
        "enableTimeAggregation": true,
        "filters": {
          "timeFilter": {
            "paramName": "Date Part",
            "options": [
              "D",
              "W",
              "M",
              "Q",
              "Y"
            ]
          }
        }
      },
      "createdAt": "2025-06-14T06:26:43.819Z",
      "updatedAt": "2025-06-23T06:56:29.301Z"
    },
    {
      "id": "chart_1749882660219_syz5m5k",
      "title": "Monthly Trades",
      "subtitle": "",
      "page": "orca-traction",
      "section": "",
      "chartType": "bar",
      "apiEndpoint": "https://analytics.topledger.xyz/orca/api/queries/13625/results.json",
      "apiKey": "ZDjlwGOWvjVobrJpngFTgRqx3J5E2nMm8uN5LspS&max_age=86400",
      "isStacked": false,
      "colorScheme": "default",
      "width": 2,
      "dataMapping": {
        "xAxis": "month",
        "yAxis": "trades",
        "groupBy": ""
      },
      "createdAt": "2025-06-14T06:31:00.219Z",
      "updatedAt": "2025-06-14T06:31:00.461Z"
    },
    {
      "id": "chart_1749883050956_dwojn2y",
      "title": "Monthly Traders and New Traders",
      "subtitle": "",
      "page": "orca-traction",
      "section": "",
      "chartType": "bar",
      "apiEndpoint": "https://analytics.topledger.xyz/orca/api/queries/13625/results.json",
      "apiKey": "ZDjlwGOWvjVobrJpngFTgRqx3J5E2nMm8uN5LspS&max_age=86400",
      "isStacked": false,
      "colorScheme": "default",
      "width": 2,
      "dataMapping": {
        "xAxis": "month",
        "yAxis": [
          {
            "field": "traders",
            "type": "bar",
            "unit": ""
          },
          {
            "field": "new_traders",
            "type": "line",
            "unit": ""
          }
        ],
        "groupBy": ""
      },
      "createdAt": "2025-06-14T06:37:30.956Z",
      "updatedAt": "2025-06-14T06:37:31.195Z"
    },
    {
      "id": "chart_1749906632293_2chwizz",
      "title": "Volume by Pool Age",
      "subtitle": "Since Jan'24",
      "page": "orca-traction",
      "section": "",
      "chartType": "pie",
      "apiEndpoint": "https://analytics.topledger.xyz/orca/api/queries/10859/results.json",
      "apiKey": "DBrSsUFjwne42yATscorXOywwD37pTpkgYvNuTIu&max_age=86400",
      "isStacked": false,
      "colorScheme": "default",
      "width": 2,
      "dataMapping": {
        "xAxis": "days_since_pool_creation",
        "yAxis": "volume_in_usd",
        "groupBy": "",
        "yAxisUnit": "$"
      },
      "createdAt": "2025-06-14T13:10:32.293Z",
      "updatedAt": "2025-06-14T13:10:32.739Z"
    },
    {
      "id": "chart_1749912148074_wrm985h",
      "title": "Volume by Pool Type",
      "subtitle": "",
      "page": "orca-traction",
      "section": "",
      "chartType": "bar",
      "apiEndpoint": "https://analytics.topledger.xyz/orca/api/queries/13637/results.json",
      "apiKey": "eU5bdR8mwU8ag0cbkxiyKa3vEIQxS02OVpLczdGo&max_age=86400",
      "isStacked": true,
      "colorScheme": "default",
      "width": 2,
      "dataMapping": {
        "xAxis": "block_date",
        "yAxis": "Protocol_revenue_usd",
        "groupBy": "Swap_Mint_Type"
      },
      "additionalOptions": {
        "enableTimeAggregation": true,
        "filters": {
          "timeFilter": {
            "paramName": "Date Part",
            "options": [
              "D",
              "W",
              "M",
              "Q",
              "Y"
            ]
          }
        }
      },
      "createdAt": "2025-06-14T14:42:28.074Z",
      "updatedAt": "2025-06-23T06:59:20.243Z"
    }
  ]
>>>>>>> b7bc6ad9
}<|MERGE_RESOLUTION|>--- conflicted
+++ resolved
@@ -1,11 +1,6 @@
 {
   "pageId": "orca-traction",
   "pageName": "Traction",
-<<<<<<< HEAD
-  "chartCount": 0,
-  "lastUpdated": "2025-07-09T05:25:53.260Z",
-  "charts": []
-=======
   "chartCount": 5,
   "lastUpdated": "2025-07-09T05:40:10.924Z",
   "charts": [
@@ -153,5 +148,4 @@
       "updatedAt": "2025-06-23T06:59:20.243Z"
     }
   ]
->>>>>>> b7bc6ad9
 }