--- conflicted
+++ resolved
@@ -1,11 +1,6 @@
 {
   "pageId": "network-usage",
   "pageName": "Network Usage",
-<<<<<<< HEAD
-  "chartCount": 0,
-  "lastUpdated": "2025-07-09T05:25:53.248Z",
-  "charts": []
-=======
   "chartCount": 3,
   "lastUpdated": "2025-07-09T05:40:10.909Z",
   "charts": [
@@ -153,5 +148,4 @@
       }
     }
   ]
->>>>>>> b7bc6ad9
 }