--- conflicted
+++ resolved
@@ -1,11 +1,6 @@
 {
   "pageId": "raydium-competetive-landscape",
   "pageName": "Competetive Landscape",
-<<<<<<< HEAD
-  "chartCount": 0,
-  "lastUpdated": "2025-07-09T05:25:53.257Z",
-  "charts": []
-=======
   "chartCount": 5,
   "lastUpdated": "2025-07-09T05:40:10.922Z",
   "charts": [
@@ -154,5 +149,4 @@
       "updatedAt": "2025-07-07T12:23:41.412Z"
     }
   ]
->>>>>>> b7bc6ad9
 }