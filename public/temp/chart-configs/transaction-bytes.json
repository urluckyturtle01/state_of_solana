--- conflicted
+++ resolved
@@ -1,11 +1,6 @@
 {
   "pageId": "transaction-bytes",
   "pageName": "Transaction Bytes",
-<<<<<<< HEAD
-  "chartCount": 0,
-  "lastUpdated": "2025-07-09T05:25:53.253Z",
-  "charts": []
-=======
   "chartCount": 4,
   "lastUpdated": "2025-07-09T05:40:10.916Z",
   "charts": [
@@ -161,5 +156,4 @@
       "updatedAt": "2025-05-26T09:47:33.791Z"
     }
   ]
->>>>>>> b7bc6ad9
 }