--- conflicted
+++ resolved
@@ -1,11 +1,6 @@
 {
   "pageId": "stablecoins-tvl",
   "pageName": "TVL",
-<<<<<<< HEAD
-  "chartCount": 0,
-  "lastUpdated": "2025-07-09T05:25:53.252Z",
-  "charts": []
-=======
   "chartCount": 1,
   "lastUpdated": "2025-07-09T05:40:10.914Z",
   "charts": [
@@ -31,5 +26,4 @@
       "updatedAt": "2025-06-24T06:14:25.211Z"
     }
   ]
->>>>>>> b7bc6ad9
 }