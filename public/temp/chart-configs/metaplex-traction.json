{
  "pageId": "metaplex-traction",
  "pageName": "Traction",
<<<<<<< HEAD
  "chartCount": 0,
  "lastUpdated": "2025-07-09T05:25:53.259Z",
  "charts": []
=======
  "chartCount": 6,
  "lastUpdated": "2025-07-09T05:40:10.922Z",
  "charts": [
    {
      "id": "chart_1749627736683_bchbaau",
      "title": "Monthly Transactions",
      "subtitle": "",
      "page": "metaplex-traction",
      "section": "",
      "chartType": "bar",
      "apiEndpoint": "https://analytics.topledger.xyz/metaplex/api/queries/13678/results.json",
      "apiKey": "Naj2L3HNcc4l18ZMbf36CRrk6q8rdIHnwEGW77eL&max_age=86400",
      "isStacked": false,
      "colorScheme": "default",
      "width": 2,
      "dataMapping": {
        "xAxis": "block_date",
        "yAxis": "transactions",
        "groupBy": ""
      },
      "additionalOptions": {
        "enableTimeAggregation": true,
        "filters": {
          "timeFilter": {
            "paramName": "Date Part",
            "options": [
              "D",
              "W",
              "M",
              "Q",
              "Y"
            ]
          }
        }
      },
      "createdAt": "2025-06-11T07:42:16.683Z",
      "updatedAt": "2025-06-20T14:00:06.242Z"
    },
    {
      "id": "chart_1749627922355_vt1yejy",
      "title": "Monthly Active Wallets",
      "subtitle": "",
      "page": "metaplex-traction",
      "section": "",
      "chartType": "bar",
      "apiEndpoint": "https://analytics.topledger.xyz/metaplex/api/queries/4540/results.json",
      "apiKey": "VZf0MMWDzNorkXuiJDJTNNysyCWOmoGdsKqgv7vu",
      "isStacked": false,
      "colorScheme": "default",
      "dataMapping": {
        "xAxis": "month",
        "yAxis": "#users",
        "groupBy": ""
      },
      "createdAt": "2025-06-11T07:45:22.355Z",
      "updatedAt": "2025-06-11T13:00:01.213Z"
    },
    {
      "id": "chart_1749628211337_ts1ilil",
      "title": "Monthly Transactions by Program",
      "subtitle": "",
      "page": "metaplex-traction",
      "section": "",
      "chartType": "bar",
      "apiEndpoint": "https://analytics.topledger.xyz/metaplex/api/queries/1270/results.json",
      "apiKey": "hoPpzV4r0mHc4mw8NFU1ntFDdGkgIoABkf0CdmkE&max_age=86400",
      "isStacked": true,
      "colorScheme": "default",
      "dataMapping": {
        "xAxis": "month",
        "yAxis": "total_txn",
        "groupBy": "protocol"
      },
      "createdAt": "2025-06-11T07:50:11.337Z",
      "updatedAt": "2025-06-11T07:50:11.732Z"
    },
    {
      "id": "chart_1749628724126_z6sgnvd",
      "title": "Monthly Digital Assets Minted",
      "subtitle": "(excl cNFTs)",
      "page": "metaplex-traction",
      "section": "",
      "chartType": "bar",
      "apiEndpoint": "https://analytics.topledger.xyz/metaplex/api/queries/12052/results.json",
      "apiKey": "WT7Xx5C911qhxntOaHeQt63wulSpwQ9NKESz1Ods&max_age=86400",
      "isStacked": true,
      "colorScheme": "default",
      "dataMapping": {
        "xAxis": "month",
        "yAxis": [
          {
            "field": "tm_fungible",
            "type": "bar",
            "unit": ""
          },
          {
            "field": "tm_non_fungible",
            "type": "bar",
            "unit": ""
          },
          {
            "field": "mpl_core",
            "type": "bar",
            "unit": ""
          }
        ],
        "groupBy": ""
      },
      "createdAt": "2025-06-11T07:58:44.126Z",
      "updatedAt": "2025-06-11T07:58:44.415Z"
    },
    {
      "id": "chart_1749629023835_wd03h9z",
      "title": "Monthly TM Fungible and Non-Fungible Mints",
      "subtitle": "",
      "page": "metaplex-traction",
      "section": "",
      "chartType": "bar",
      "apiEndpoint": "https://analytics.topledger.xyz/metaplex/api/queries/10247/results.json",
      "apiKey": "KGgiS0vbj9YszS1lL6fwWEchjiRSseipp4EiqOCz&max_age=86400",
      "isStacked": true,
      "colorScheme": "default",
      "dataMapping": {
        "xAxis": "month",
        "yAxis": "mints",
        "groupBy": "token_type"
      },
      "createdAt": "2025-06-11T08:03:43.835Z",
      "updatedAt": "2025-06-11T13:02:52.078Z"
    },
    {
      "id": "chart_1749629260401_ack8uo5",
      "title": "Monthly Total Mints by Program",
      "subtitle": "",
      "page": "metaplex-traction",
      "section": "",
      "chartType": "bar",
      "apiEndpoint": "https://analytics.topledger.xyz/metaplex/api/queries/2363/results.json",
      "apiKey": "A70wQP2ArNcnqgKPjCEHLrdwmPyYwNuCQIjLy5IO&max_age=86400",
      "isStacked": true,
      "colorScheme": "default",
      "width": 2,
      "dataMapping": {
        "xAxis": "month",
        "yAxis": [
          {
            "field": "token_metadata_nfts",
            "type": "bar",
            "unit": ""
          },
          {
            "field": "compressed_nfts",
            "type": "bar",
            "unit": ""
          },
          {
            "field": "Bubblegum_v2_cNFTs",
            "type": "bar",
            "unit": ""
          },
          {
            "field": "core_nft",
            "type": "bar",
            "unit": ""
          }
        ],
        "groupBy": ""
      },
      "createdAt": "2025-06-11T08:07:40.401Z",
      "updatedAt": "2025-06-20T13:53:20.357Z"
    }
  ]
>>>>>>> b7bc6ad9
}<|MERGE_RESOLUTION|>--- conflicted
+++ resolved
@@ -1,11 +1,6 @@
 {
   "pageId": "metaplex-traction",
   "pageName": "Traction",
-<<<<<<< HEAD
-  "chartCount": 0,
-  "lastUpdated": "2025-07-09T05:25:53.259Z",
-  "charts": []
-=======
   "chartCount": 6,
   "lastUpdated": "2025-07-09T05:40:10.922Z",
   "charts": [
@@ -178,5 +173,4 @@
       "updatedAt": "2025-06-20T13:53:20.357Z"
     }
   ]
->>>>>>> b7bc6ad9
 }