--- conflicted
+++ resolved
@@ -1,11 +1,6 @@
 {
   "pageId": "sf-bitcoin-on-solana",
   "pageName": "Bitcoin on Solana",
-<<<<<<< HEAD
-  "chartCount": 0,
-  "lastUpdated": "2025-07-09T05:25:53.255Z",
-  "charts": []
-=======
   "chartCount": 14,
   "lastUpdated": "2025-07-09T05:40:10.919Z",
   "charts": [
@@ -336,5 +331,4 @@
       "updatedAt": "2025-06-26T12:18:00.376Z"
     }
   ]
->>>>>>> b7bc6ad9
 }