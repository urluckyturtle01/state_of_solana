--- conflicted
+++ resolved
@@ -1,11 +1,6 @@
 {
   "pageId": "sf-ai-tokens",
   "pageName": "AI Tokens",
-<<<<<<< HEAD
-  "chartCount": 0,
-  "lastUpdated": "2025-07-09T05:25:53.255Z",
-  "charts": []
-=======
   "chartCount": 6,
   "lastUpdated": "2025-07-09T05:40:10.919Z",
   "charts": [
@@ -167,5 +162,4 @@
       "updatedAt": "2025-06-11T12:47:14.724Z"
     }
   ]
->>>>>>> b7bc6ad9
 }