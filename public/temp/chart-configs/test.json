{
  "pageId": "test",
  "pageName": "Test",
<<<<<<< HEAD
  "chartCount": 0,
  "lastUpdated": "2025-07-09T05:25:53.256Z",
  "charts": []
=======
  "chartCount": 7,
  "lastUpdated": "2025-07-09T05:40:10.920Z",
  "charts": [
    {
      "id": "chart_1750071753508_m9q12qm",
      "title": "uhjnjbnj",
      "subtitle": "",
      "page": "test",
      "section": "",
      "chartType": "dual-axis",
      "apiEndpoint": "https://analytics.topledger.xyz/tl/api/queries/12901/results.json",
      "apiKey": "UvWTVqG5CssnjosT1GlIBvGYedgy90PwJFfCSCws",
      "isStacked": false,
      "colorScheme": "default",
      "width": 2,
      "dataMapping": {
        "xAxis": "block_date",
        "yAxis": [
          {
            "field": "volume_sol",
            "type": "line",
            "unit": "",
            "rightAxis": false
          },
          {
            "field": "trades",
            "type": "bar",
            "unit": "",
            "rightAxis": true
          }
        ],
        "groupBy": ""
      },
      "additionalOptions": {
        "enableTimeAggregation": true,
        "filters": {
          "timeFilter": {
            "paramName": "Date Part",
            "options": [
              "D",
              "W",
              "M",
              "Q",
              "Y"
            ]
          }
        }
      },
      "createdAt": "2025-06-16T11:02:33.508Z",
      "updatedAt": "2025-06-16T11:02:33.687Z",
      "dualAxisConfig": {
        "leftAxisType": "bar",
        "rightAxisType": "line",
        "leftAxisFields": [
          "volume_sol"
        ],
        "rightAxisFields": [
          "trades"
        ]
      }
    },
    {
      "id": "chart_1750071896395_cfz73ig",
      "title": "ujnjkn",
      "subtitle": "",
      "page": "test",
      "section": "",
      "chartType": "area",
      "apiEndpoint": "https://analytics.topledger.xyz/tl/api/queries/12901/results.json",
      "apiKey": "UvWTVqG5CssnjosT1GlIBvGYedgy90PwJFfCSCws",
      "isStacked": false,
      "colorScheme": "default",
      "width": 2,
      "dataMapping": {
        "xAxis": "block_date",
        "yAxis": [
          "volume_sol",
          "trades"
        ],
        "groupBy": ""
      },
      "additionalOptions": {
        "enableTimeAggregation": true,
        "filters": {
          "timeFilter": {
            "paramName": "Date Part",
            "options": [
              "D",
              "W",
              "M",
              "Q",
              "Y"
            ]
          }
        }
      },
      "createdAt": "2025-06-16T11:04:56.395Z",
      "updatedAt": "2025-06-16T11:04:56.478Z"
    },
    {
      "id": "chart_1750147449305_i4qcjfm",
      "title": "bhbhb",
      "subtitle": "",
      "page": "test",
      "section": "",
      "chartType": "bar",
      "apiEndpoint": "https://analytics.topledger.xyz/tl/api/queries/12800/results.json",
      "apiKey": "cogPDeFw7tEWNmdZPntjbxPBdgIChden1y9vHWGE",
      "isStacked": false,
      "colorScheme": "default",
      "width": 2,
      "dataMapping": {
        "xAxis": "month",
        "yAxis": [
          {
            "field": "volume",
            "type": "bar",
            "unit": ""
          },
          {
            "field": "trades",
            "type": "bar",
            "unit": ""
          }
        ],
        "groupBy": ""
      },
      "additionalOptions": {
        "enableTimeAggregation": true,
        "filters": {
          "timeFilter": {
            "paramName": "Date Part",
            "options": [
              "M",
              "Q",
              "Y"
            ]
          }
        }
      },
      "createdAt": "2025-06-17T08:04:09.305Z",
      "updatedAt": "2025-06-17T08:04:10.528Z"
    },
    {
      "id": "chart_1750149212447_0wr07jg",
      "title": "jbjhbhj",
      "subtitle": "",
      "page": "test",
      "section": "",
      "chartType": "bar",
      "apiEndpoint": "https://analytics.topledger.xyz/tl/api/queries/12800/results.json",
      "apiKey": "cogPDeFw7tEWNmdZPntjbxPBdgIChden1y9vHWGE",
      "isStacked": false,
      "colorScheme": "default",
      "width": 2,
      "dataMapping": {
        "xAxis": "month",
        "yAxis": [
          {
            "field": "volume",
            "type": "line",
            "unit": ""
          },
          {
            "field": "trades",
            "type": "bar",
            "unit": ""
          }
        ],
        "groupBy": ""
      },
      "additionalOptions": {
        "enableTimeAggregation": true,
        "filters": {
          "timeFilter": {
            "paramName": "Date Part",
            "options": [
              "M",
              "Q",
              "Y"
            ]
          }
        }
      },
      "createdAt": "2025-06-17T08:33:32.447Z",
      "updatedAt": "2025-06-17T08:33:32.513Z"
    },
    {
      "id": "chart_1750149462133_07lxmm7",
      "title": "hjbhjb",
      "subtitle": "",
      "page": "test",
      "section": "",
      "chartType": "bar",
      "apiEndpoint": "https://analytics.topledger.xyz/tl/api/queries/12800/results.json",
      "apiKey": "cogPDeFw7tEWNmdZPntjbxPBdgIChden1y9vHWGE",
      "isStacked": true,
      "colorScheme": "default",
      "width": 2,
      "dataMapping": {
        "xAxis": "month",
        "yAxis": "volume",
        "groupBy": "program",
        "yAxisUnit": "$"
      },
      "additionalOptions": {
        "enableTimeAggregation": true,
        "filters": {
          "timeFilter": {
            "paramName": "Date Part",
            "options": [
              "M",
              "Q",
              "Y"
            ]
          }
        }
      },
      "createdAt": "2025-06-17T08:37:42.133Z",
      "updatedAt": "2025-06-17T08:37:42.208Z"
    },
    {
      "id": "chart_1750237578490_wbk66ow",
      "title": "fee",
      "subtitle": "",
      "page": "test",
      "section": "",
      "chartType": "bar",
      "apiEndpoint": "https://analytics.topledger.xyz/tl/api/queries/12988/results.json",
      "apiKey": "OQNRdRvcIdbJdDvfgyDqpCuz49FUuxaa08Bl2Rox",
      "isStacked": false,
      "colorScheme": "default",
      "width": 2,
      "dataMapping": {
        "xAxis": "block_Date",
        "yAxis": "fee_sol",
        "groupBy": ""
      },
      "additionalOptions": {
        "enableTimeAggregation": true,
        "filters": {
          "timeFilter": {
            "paramName": "Date Part",
            "options": [
              "D",
              "W",
              "M",
              "Q",
              "Y"
            ]
          }
        }
      },
      "createdAt": "2025-06-18T09:06:18.490Z",
      "updatedAt": "2025-06-18T09:06:19.617Z"
    },
    {
      "id": "chart_1750239227616_yqmrp7e",
      "title": "jkn",
      "subtitle": "",
      "page": "test",
      "section": "",
      "chartType": "bar",
      "apiEndpoint": "https://analytics.topledger.xyz/solana/api/queries/12455/results.json",
      "apiKey": "ypIOlDBsixHtBlfsFtuv5LzvZ8Vi4avG3wcLC74q",
      "isStacked": true,
      "colorScheme": "default",
      "width": 2,
      "dataMapping": {
        "xAxis": "month",
        "yAxis": "p2p_volume",
        "groupBy": "mint_name"
      },
      "additionalOptions": {
        "enableTimeAggregation": true,
        "filters": {
          "timeFilter": {
            "paramName": "Date Part",
            "options": [
              "M",
              "Q",
              "Y"
            ]
          }
        }
      },
      "createdAt": "2025-06-18T09:33:47.616Z",
      "updatedAt": "2025-06-18T09:40:34.623Z"
    }
  ]
>>>>>>> b7bc6ad9
}<|MERGE_RESOLUTION|>--- conflicted
+++ resolved
@@ -1,11 +1,6 @@
 {
   "pageId": "test",
   "pageName": "Test",
-<<<<<<< HEAD
-  "chartCount": 0,
-  "lastUpdated": "2025-07-09T05:25:53.256Z",
-  "charts": []
-=======
   "chartCount": 7,
   "lastUpdated": "2025-07-09T05:40:10.920Z",
   "charts": [
@@ -296,5 +291,4 @@
       "updatedAt": "2025-06-18T09:40:34.623Z"
     }
   ]
->>>>>>> b7bc6ad9
 }