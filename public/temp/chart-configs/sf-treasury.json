{
  "pageId": "sf-treasury",
  "pageName": "Treasury",
<<<<<<< HEAD
  "chartCount": 0,
  "lastUpdated": "2025-07-09T05:25:53.256Z",
  "charts": []
=======
  "chartCount": 5,
  "lastUpdated": "2025-07-09T05:40:10.920Z",
  "charts": [
    {
      "id": "chart_1749803264043_8cf9l45",
      "title": "Ecosystem treasury balance",
      "subtitle": "",
      "page": "sf-treasury",
      "section": "",
      "chartType": "bar",
      "apiEndpoint": "https://analytics.topledger.xyz/solana/api/queries/12551/results.json",
      "apiKey": "TbIKmyGpECJJzj5E5fi9cAFZLGofK1rC4kChBcaU&max_age=86400",
      "isStacked": true,
      "colorScheme": "default",
      "width": 2,
      "dataMapping": {
        "xAxis": "month",
        "yAxis": "monthly_realm_balance",
        "groupBy": "category"
      },
      "additionalOptions": {
        "showTooltipTotal": true
      },
      "createdAt": "2025-06-13T08:27:44.043Z",
      "updatedAt": "2025-06-26T12:26:35.334Z"
    },
    {
      "id": "chart_1749803507206_nf527wm",
      "title": "Squads treasury balance",
      "subtitle": "",
      "page": "sf-treasury",
      "section": "",
      "chartType": "bar",
      "apiEndpoint": "https://analytics.topledger.xyz/solana/api/queries/12521/results.json",
      "apiKey": "lBjShIP0JFiMDhDsvwEcx2YawV0lG4qSuV2UiHMl&max_age=86400",
      "isStacked": false,
      "colorScheme": "default",
      "width": 2,
      "dataMapping": {
        "xAxis": "month",
        "yAxis": "balance_usd",
        "groupBy": "",
        "yAxisUnit": "$"
      },
      "createdAt": "2025-06-13T08:31:47.206Z",
      "updatedAt": "2025-06-13T08:31:47.238Z"
    },
    {
      "id": "chart_1749803601908_s49diq9",
      "title": "Realms treasury balance",
      "subtitle": "",
      "page": "sf-treasury",
      "section": "",
      "chartType": "bar",
      "apiEndpoint": "https://analytics.topledger.xyz/solana/api/queries/12550/results.json",
      "apiKey": "2cYT6c6IZ4AthEcBlAMv2pQrJOnW7OD2vZp5lrx9&max_age=86400",
      "isStacked": false,
      "colorScheme": "default",
      "width": 2,
      "dataMapping": {
        "xAxis": "month",
        "yAxis": "monthly_realm_balance",
        "groupBy": "",
        "yAxisUnit": "$"
      },
      "createdAt": "2025-06-13T08:33:21.908Z",
      "updatedAt": "2025-06-13T08:33:21.962Z"
    },
    {
      "id": "chart_1749803822181_4ao6zl3",
      "title": "Top teams by treasury balance",
      "subtitle": "",
      "page": "sf-treasury",
      "section": "",
      "chartType": "pie",
      "apiEndpoint": "https://analytics.topledger.xyz/solana/api/queries/12502/results.json",
      "apiKey": "Gh2CYLOSqmRhLlPhiZLRjeOSNdWYGYyW8FgIf7Bn&max_age=86400",
      "isStacked": false,
      "colorScheme": "default",
      "width": 2,
      "dataMapping": {
        "xAxis": "team",
        "yAxis": "tvl",
        "groupBy": ""
      },
      "createdAt": "2025-06-13T08:37:02.181Z",
      "updatedAt": "2025-06-13T08:39:15.154Z"
    },
    {
      "id": "chart_1749804221462_c9twspv",
      "title": "Top ecosystem categories by treasury net worth",
      "subtitle": "",
      "page": "sf-treasury",
      "section": "",
      "chartType": "pie",
      "apiEndpoint": "https://analytics.topledger.xyz/solana/api/queries/12503/results.json",
      "apiKey": "8nemtTC1RXEvlV3Pvh6nlBlIIzGOulzNmyMlXKe7&max_age=86400",
      "isStacked": false,
      "colorScheme": "default",
      "width": 2,
      "dataMapping": {
        "xAxis": "ecosystem",
        "yAxis": "tvl",
        "groupBy": "",
        "yAxisUnit": "$"
      },
      "createdAt": "2025-06-13T08:43:41.462Z",
      "updatedAt": "2025-06-13T08:43:41.785Z"
    }
  ]
>>>>>>> b7bc6ad9
}<|MERGE_RESOLUTION|>--- conflicted
+++ resolved
@@ -1,11 +1,6 @@
 {
   "pageId": "sf-treasury",
   "pageName": "Treasury",
-<<<<<<< HEAD
-  "chartCount": 0,
-  "lastUpdated": "2025-07-09T05:25:53.256Z",
-  "charts": []
-=======
   "chartCount": 5,
   "lastUpdated": "2025-07-09T05:40:10.920Z",
   "charts": [
@@ -116,5 +111,4 @@
       "updatedAt": "2025-06-13T08:43:41.785Z"
     }
   ]
->>>>>>> b7bc6ad9
 }