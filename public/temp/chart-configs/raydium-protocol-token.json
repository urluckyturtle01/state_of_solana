{
  "pageId": "raydium-protocol-token",
  "pageName": "Protocol Token",
<<<<<<< HEAD
  "chartCount": 0,
  "lastUpdated": "2025-07-09T05:25:53.257Z",
  "charts": []
=======
  "chartCount": 6,
  "lastUpdated": "2025-07-09T05:40:10.921Z",
  "charts": [
    {
      "id": "chart_1749037046760_nob6d9c",
      "title": "New and churned holders",
      "subtitle": "Monthly tracker",
      "page": "raydium-protocol-token",
      "section": "",
      "chartType": "bar",
      "apiEndpoint": "https://analytics.topledger.xyz/solanafm/api/queries/13510/results.json",
      "apiKey": "WiNaoOIpQNzkitdVgt8CL68s8fasSmNcyq05i59b",
      "isStacked": false,
      "colorScheme": "default",
      "width": 2,
      "dataMapping": {
        "xAxis": "Month",
        "yAxis": [
          {
            "field": "Holders",
            "type": "bar",
            "unit": ""
          },
          {
            "field": "Last_Month_Churn",
            "type": "line",
            "unit": ""
          },
          {
            "field": "New_Holders",
            "type": "line",
            "unit": ""
          }
        ],
        "groupBy": ""
      },
      "createdAt": "2025-06-04T11:37:26.760Z",
      "updatedAt": "2025-07-07T13:35:34.893Z"
    },
    {
      "id": "chart_1749037178794_cs8vi58",
      "title": "Ray price stats",
      "subtitle": "Monthly tracker",
      "page": "raydium-protocol-token",
      "section": "",
      "chartType": "bar",
      "apiEndpoint": "https://analytics.topledger.xyz/solanafm/api/queries/13511/results.json",
      "apiKey": "9roGSspeswcX8w34zVPyMAnzPIRLfXH028NaUPkx",
      "isStacked": false,
      "colorScheme": "default",
      "width": 2,
      "dataMapping": {
        "xAxis": "Month",
        "yAxis": [
          {
            "field": "Avg_price",
            "type": "line",
            "unit": ""
          },
          {
            "field": "Max_Price",
            "type": "line",
            "unit": ""
          },
          {
            "field": "Median_price",
            "type": "line",
            "unit": ""
          },
          {
            "field": "Min_Price",
            "type": "line",
            "unit": ""
          },
          {
            "field": "Standard_Deviation",
            "type": "line",
            "unit": ""
          }
        ],
        "groupBy": ""
      },
      "createdAt": "2025-06-04T11:39:38.794Z",
      "updatedAt": "2025-07-07T13:36:16.733Z"
    },
    {
      "id": "chart_1749037709191_oujv8ri",
      "title": "Dex swap volume",
      "subtitle": "Protocol token swap volumes comparision stack chart",
      "page": "raydium-protocol-token",
      "section": "",
      "chartType": "bar",
      "apiEndpoint": "https://analytics.topledger.xyz/solanafm/api/queries/13515/results.json",
      "apiKey": "AKCFWScPiekq8W42PVdCth9spZ7rAGnj3ExV4JFn&max_age=86400",
      "isStacked": true,
      "colorScheme": "default",
      "width": 2,
      "dataMapping": {
        "xAxis": "block_date",
        "yAxis": "Dex_Volume",
        "groupBy": "mint",
        "yAxisUnit": "$"
      },
      "additionalOptions": {
        "enableTimeAggregation": true,
        "filters": {
          "timeFilter": {
            "paramName": "Date Part",
            "options": [
              "D",
              "W",
              "M",
              "Q",
              "Y"
            ]
          }
        }
      },
      "createdAt": "2025-06-04T11:48:29.191Z",
      "updatedAt": "2025-07-07T13:37:23.183Z"
    },
    {
      "id": "chart_1749037824658_bm5v6nr",
      "title": "Ray token marketcap",
      "subtitle": "Raydium protocol token marketcap is a multiplication of the total circulating supply and the token price at any given time",
      "page": "raydium-protocol-token",
      "section": "",
      "chartType": "bar",
      "apiEndpoint": "https://analytics.topledger.xyz/solanafm/api/queries/13507/results.json",
      "apiKey": "xeRqDhuEHbbRRAF9EmejNcsmyaWvWky7U2mxs8rn&max_age=86400",
      "isStacked": false,
      "colorScheme": "default",
      "width": 2,
      "dataMapping": {
        "xAxis": "block_date",
        "yAxis": "Morketcap",
        "groupBy": "",
        "yAxisUnit": "$"
      },
      "createdAt": "2025-06-04T11:50:24.658Z",
      "updatedAt": "2025-07-07T13:39:00.289Z"
    },
    {
      "id": "chart_1749160564837_1xaej56",
      "title": "CEX ray holdings",
      "subtitle": "",
      "page": "raydium-protocol-token",
      "section": "",
      "chartType": "bar",
      "apiEndpoint": "https://analytics.topledger.xyz/solanafm/api/queries/13538/results.json",
      "apiKey": "Lk7wDbqzoVGpKevIXiCbz1ObtScuLId5cn9Ao4aa&max_age=86400",
      "isStacked": false,
      "colorScheme": "default",
      "width": 2,
      "dataMapping": {
        "xAxis": "Month",
        "yAxis": [
          {
            "field": "Holdings",
            "type": "line",
            "unit": ""
          }
        ],
        "groupBy": "cex_name"
      },
      "createdAt": "2025-06-05T21:56:04.837Z",
      "updatedAt": "2025-07-07T13:39:51.687Z"
    },
    {
      "id": "chart_1749161870705_avg2sp4",
      "title": "TVL  in dex pools",
      "subtitle": "",
      "page": "raydium-protocol-token",
      "section": "",
      "chartType": "bar",
      "apiEndpoint": "https://analytics.topledger.xyz/solanafm/api/queries/13516/results.json",
      "apiKey": "Iy02dH2lQwx5qwGVK12Oow76LyjRtcM2mYOkeyqJ&max_age=86400",
      "isStacked": true,
      "colorScheme": "default",
      "width": 2,
      "dataMapping": {
        "xAxis": "month",
        "yAxis": "amount_usd_in_pools",
        "groupBy": "mint",
        "yAxisUnit": "$"
      },
      "createdAt": "2025-06-05T22:17:50.705Z",
      "updatedAt": "2025-07-07T13:40:38.796Z"
    }
  ]
>>>>>>> b7bc6ad9
}<|MERGE_RESOLUTION|>--- conflicted
+++ resolved
@@ -1,11 +1,6 @@
 {
   "pageId": "raydium-protocol-token",
   "pageName": "Protocol Token",
-<<<<<<< HEAD
-  "chartCount": 0,
-  "lastUpdated": "2025-07-09T05:25:53.257Z",
-  "charts": []
-=======
   "chartCount": 6,
   "lastUpdated": "2025-07-09T05:40:10.921Z",
   "charts": [
@@ -196,5 +191,4 @@
       "updatedAt": "2025-07-07T13:40:38.796Z"
     }
   ]
->>>>>>> b7bc6ad9
 }