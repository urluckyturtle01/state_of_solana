--- conflicted
+++ resolved
@@ -1,11 +1,6 @@
 {
   "pageId": "rev-total-economic-value",
   "pageName": "Total Economic Value",
-<<<<<<< HEAD
-  "chartCount": 0,
-  "lastUpdated": "2025-07-09T05:25:53.250Z",
-  "charts": []
-=======
   "chartCount": 1,
   "lastUpdated": "2025-07-09T05:40:10.912Z",
   "charts": [
@@ -56,5 +51,4 @@
       }
     }
   ]
->>>>>>> b7bc6ad9
 }