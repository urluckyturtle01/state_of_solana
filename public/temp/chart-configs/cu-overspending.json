--- conflicted
+++ resolved
@@ -1,11 +1,6 @@
 {
   "pageId": "cu-overspending",
   "pageName": "CU Overspending",
-<<<<<<< HEAD
-  "chartCount": 0,
-  "lastUpdated": "2025-07-09T05:25:53.254Z",
-  "charts": []
-=======
   "chartCount": 3,
   "lastUpdated": "2025-07-09T05:40:10.917Z",
   "charts": [
@@ -97,5 +92,4 @@
       }
     }
   ]
->>>>>>> b7bc6ad9
 }