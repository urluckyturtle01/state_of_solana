{
  "pageId": "dashboard",
  "pageName": "User Activity",
<<<<<<< HEAD
  "chartCount": 0,
  "lastUpdated": "2025-07-09T05:25:53.247Z",
  "charts": []
=======
  "chartCount": 4,
  "lastUpdated": "2025-07-09T05:40:10.907Z",
  "charts": [
    {
      "id": "chart_1748248498156_cvil0pz",
      "title": "Monthly active & new wallets",
      "subtitle": "",
      "page": "dashboard",
      "section": "",
      "chartType": "bar",
      "apiEndpoint": "https://analytics.topledger.xyz/tl/api/queries/12924/results.json",
      "apiKey": "zJ0eDpbvi35e8axF6FIGZHHpAVuYpGHZoqCeAlh5&max_age=86400",
      "isStacked": false,
      "colorScheme": "default",
      "width": 2,
      "dataMapping": {
        "xAxis": "month",
        "yAxis": [
          {
            "field": "Active_Wallet",
            "type": "bar",
            "unit": ""
          },
          {
            "field": "New_Wallet",
            "type": "line",
            "unit": ""
          }
        ],
        "groupBy": ""
      },
      "createdAt": "2025-05-26T08:34:58.156Z",
      "updatedAt": "2025-06-23T08:32:08.189Z"
    },
    {
      "id": "chart_1748249106338_0x5hkkh",
      "title": "Wallet by txns cohort",
      "subtitle": "",
      "page": "dashboard",
      "section": "",
      "chartType": "pie",
      "apiEndpoint": "https://analytics.topledger.xyz/tl/api/queries/12929/results.json",
      "apiKey": "qMWNTHb9k4p9UjvmT5omRmJghhGlJh5V9XH9Zet9&max_age=86400",
      "isStacked": false,
      "colorScheme": "default",
      "width": 2,
      "dataMapping": {
        "xAxis": "txns_cohort",
        "yAxis": "wallet_count",
        "groupBy": ""
      },
      "createdAt": "2025-05-26T08:45:06.338Z",
      "updatedAt": "2025-06-24T12:08:51.412Z"
    },
    {
      "id": "chart_1748249302829_m1bfvg0",
      "title": "Wallet's current SOL holding",
      "subtitle": "",
      "page": "dashboard",
      "section": "",
      "chartType": "pie",
      "apiEndpoint": "https://analytics.topledger.xyz/tl/api/queries/13248/results.json",
      "apiKey": "hkE1WGaM5wcDut9q1Lvq3OFEpeUc3C8kHeAawrRy&max_age=86400",
      "isStacked": false,
      "colorScheme": "default",
      "width": 2,
      "dataMapping": {
        "xAxis": "balance_cohort",
        "yAxis": "wallets",
        "groupBy": ""
      },
      "createdAt": "2025-05-26T08:48:22.829Z",
      "updatedAt": "2025-06-24T12:16:46.626Z"
    },
    {
      "id": "chart_1748249412629_n8mxzi1",
      "title": "Wallet's SOL balance change - since Jan'25",
      "subtitle": "",
      "page": "dashboard",
      "section": "",
      "chartType": "pie",
      "apiEndpoint": "https://analytics.topledger.xyz/tl/api/queries/13250/results.json",
      "apiKey": "zZJ4P3HtiaEeLtDAgm7TvTPVHKofWGOpOHpqZPoM&max_age=86400",
      "isStacked": false,
      "colorScheme": "default",
      "width": 2,
      "dataMapping": {
        "xAxis": "sol_change_cohort",
        "yAxis": "wallets",
        "groupBy": ""
      },
      "createdAt": "2025-05-26T08:50:12.629Z",
      "updatedAt": "2025-06-24T12:26:18.525Z"
    }
  ]
>>>>>>> b7bc6ad9
}<|MERGE_RESOLUTION|>--- conflicted
+++ resolved
@@ -1,11 +1,6 @@
 {
   "pageId": "dashboard",
   "pageName": "User Activity",
-<<<<<<< HEAD
-  "chartCount": 0,
-  "lastUpdated": "2025-07-09T05:25:53.247Z",
-  "charts": []
-=======
   "chartCount": 4,
   "lastUpdated": "2025-07-09T05:40:10.907Z",
   "charts": [
@@ -101,5 +96,4 @@
       "updatedAt": "2025-06-24T12:26:18.525Z"
     }
   ]
->>>>>>> b7bc6ad9
 }