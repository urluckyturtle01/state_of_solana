{
  "pageId": "cexs",
  "pageName": "CEXs",
<<<<<<< HEAD
  "chartCount": 0,
  "lastUpdated": "2025-07-09T05:25:53.252Z",
  "charts": []
=======
  "chartCount": 3,
  "lastUpdated": "2025-07-09T05:40:10.914Z",
  "charts": [
    {
      "id": "chart_1748004169908_o4wg56r",
      "title": "Monthly stablecoin transfer to exchange",
      "subtitle": "Volume of stablecoins transferred to centralized exchanges, indicating inflow and potential for market impact",
      "page": "cexs",
      "section": "",
      "chartType": "bar",
      "apiEndpoint": "https://analytics.topledger.xyz/tl/api/queries/12789/results.json",
      "apiKey": "BxiXraSaVxbbTXg5pArmhmirBiErX2qiKogxOgAo",
      "isStacked": true,
      "colorScheme": "default",
      "dataMapping": {
        "xAxis": "month",
        "yAxis": "volume",
        "groupBy": "name",
        "yAxisUnit": "$"
      },
      "createdAt": "2025-05-23T12:42:49.908Z",
      "updatedAt": "2025-05-24T06:52:25.657Z"
    },
    {
      "id": "chart_1748004357874_m3t7xi1",
      "title": "Monthly stablecoin transfer from exchange",
      "subtitle": "Volume of stablecoins transferred from exchanges, providing insights into liquidity outflow",
      "page": "cexs",
      "section": "",
      "chartType": "bar",
      "apiEndpoint": "https://analytics.topledger.xyz/tl/api/queries/12788/results.json",
      "apiKey": "qtmqsLMWCpEH4EhFbgB8BYKBi8IcFJ47i1JKACaq&max_age=86400",
      "isStacked": true,
      "colorScheme": "default",
      "dataMapping": {
        "xAxis": "month",
        "yAxis": "volume",
        "groupBy": "name",
        "yAxisUnit": "$"
      },
      "createdAt": "2025-05-23T12:45:57.874Z",
      "updatedAt": "2025-05-24T06:53:09.785Z"
    },
    {
      "id": "chart_1748070271641_iv8g409",
      "title": "Stablecoin net inflow",
      "subtitle": "Net stablecoin inflow from CEXs to Solana, showing adoption and capital movement",
      "page": "cexs",
      "section": "",
      "chartType": "bar",
      "apiEndpoint": "https://analytics.topledger.xyz/tl/api/queries/13457/results.json",
      "apiKey": "iQAoodBhCz6kls9LrklUh8aG1tCwVjSVW8aaqJHu&max_age=86400",
      "isStacked": false,
      "colorScheme": "default",
      "dataMapping": {
        "xAxis": "month",
        "yAxis": [
          {
            "field": "monthly_inflow",
            "type": "bar",
            "unit": "$"
          }
        ],
        "groupBy": ""
      },
      "createdAt": "2025-05-24T07:04:31.641Z",
      "updatedAt": "2025-05-24T08:45:08.171Z"
    }
  ]
>>>>>>> b7bc6ad9
}<|MERGE_RESOLUTION|>--- conflicted
+++ resolved
@@ -1,11 +1,6 @@
 {
   "pageId": "cexs",
   "pageName": "CEXs",
-<<<<<<< HEAD
-  "chartCount": 0,
-  "lastUpdated": "2025-07-09T05:25:53.252Z",
-  "charts": []
-=======
   "chartCount": 3,
   "lastUpdated": "2025-07-09T05:40:10.914Z",
   "charts": [
@@ -75,5 +70,4 @@
       "updatedAt": "2025-05-24T08:45:08.171Z"
     }
   ]
->>>>>>> b7bc6ad9
 }