--- conflicted
+++ resolved
@@ -1,11 +1,6 @@
 {
   "pageId": "btc-tvl",
   "pageName": "TVL",
-<<<<<<< HEAD
-  "chartCount": 0,
-  "lastUpdated": "2025-07-09T05:25:53.254Z",
-  "charts": []
-=======
   "chartCount": 4,
   "lastUpdated": "2025-07-09T05:40:10.918Z",
   "charts": [
@@ -94,5 +89,4 @@
       "updatedAt": "2025-07-08T14:37:00.343Z"
     }
   ]
->>>>>>> b7bc6ad9
 }