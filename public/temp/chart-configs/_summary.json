--- conflicted
+++ resolved
@@ -1,371 +1,377 @@
 {
-<<<<<<< HEAD
-  "totalCharts": 0,
-  "totalPages": 60,
-  "lastUpdated": "2025-07-09T05:25:53.260Z",
-=======
   "totalCharts": 271,
   "totalPages": 62,
   "lastUpdated": "2025-07-09T05:40:10.925Z",
->>>>>>> b7bc6ad9
   "pagesSummary": [
+    {
+      "pageId": "sf-overview",
+      "pageName": "Overview",
+      "chartCount": 17,
+      "topledgerApiCount": 17
+    },
+    {
+      "pageId": "sf-bitcoin-on-solana",
+      "pageName": "Bitcoin on Solana",
+      "chartCount": 14,
+      "topledgerApiCount": 14
+    },
+    {
+      "pageId": "sf-depin",
+      "pageName": "Depin",
+      "chartCount": 13,
+      "topledgerApiCount": 13
+    },
+    {
+      "pageId": "raydium-financials",
+      "pageName": "Financials",
+      "chartCount": 9,
+      "topledgerApiCount": 9
+    },
+    {
+      "pageId": "compute-units",
+      "pageName": "Compute Units",
+      "chartCount": 8,
+      "topledgerApiCount": 8
+    },
+    {
+      "pageId": "sf-stablecoins",
+      "pageName": "Stablecoins",
+      "chartCount": 8,
+      "topledgerApiCount": 8
+    },
+    {
+      "pageId": "test",
+      "pageName": "Test",
+      "chartCount": 7,
+      "topledgerApiCount": 7
+    },
+    {
+      "pageId": "extracted-value-pnl",
+      "pageName": "Extracted Value & PNL",
+      "chartCount": 6,
+      "topledgerApiCount": 6
+    },
+    {
+      "pageId": "transfers",
+      "pageName": "Transfers",
+      "chartCount": 6,
+      "topledgerApiCount": 6
+    },
+    {
+      "pageId": "sf-ai-tokens",
+      "pageName": "AI Tokens",
+      "chartCount": 6,
+      "topledgerApiCount": 6
+    },
+    {
+      "pageId": "raydium-traction",
+      "pageName": "Traction",
+      "chartCount": 6,
+      "topledgerApiCount": 6
+    },
+    {
+      "pageId": "raydium-protocol-token",
+      "pageName": "Protocol Token",
+      "chartCount": 6,
+      "topledgerApiCount": 6
+    },
+    {
+      "pageId": "metaplex-traction",
+      "pageName": "Traction",
+      "chartCount": 6,
+      "topledgerApiCount": 6
+    },
+    {
+      "pageId": "rev-issuance-burn",
+      "pageName": "Issuance & Burn",
+      "chartCount": 5,
+      "topledgerApiCount": 5
+    },
+    {
+      "pageId": "sf-payments",
+      "pageName": "Payments",
+      "chartCount": 5,
+      "topledgerApiCount": 5
+    },
+    {
+      "pageId": "sf-treasury",
+      "pageName": "Treasury",
+      "chartCount": 5,
+      "topledgerApiCount": 5
+    },
+    {
+      "pageId": "sf-vc-funding",
+      "pageName": "VC Funding",
+      "chartCount": 5,
+      "topledgerApiCount": 5
+    },
+    {
+      "pageId": "raydium-competetive-landscape",
+      "pageName": "Competetive Landscape",
+      "chartCount": 5,
+      "topledgerApiCount": 5
+    },
+    {
+      "pageId": "helium-financials",
+      "pageName": "Financials",
+      "chartCount": 5,
+      "topledgerApiCount": 5
+    },
+    {
+      "pageId": "orca-traction",
+      "pageName": "Traction",
+      "chartCount": 5,
+      "topledgerApiCount": 5
+    },
+    {
+      "pageId": "orca-protocol-token",
+      "pageName": "Protocol Token",
+      "chartCount": 5,
+      "topledgerApiCount": 5
+    },
     {
       "pageId": "dashboard",
       "pageName": "User Activity",
-      "chartCount": 0,
-      "topledgerApiCount": 0
+      "chartCount": 4,
+      "topledgerApiCount": 4
+    },
+    {
+      "pageId": "market-dynamics",
+      "pageName": "Market Dynamics",
+      "chartCount": 4,
+      "topledgerApiCount": 4
+    },
+    {
+      "pageId": "volume",
+      "pageName": "Volume",
+      "chartCount": 4,
+      "topledgerApiCount": 4
+    },
+    {
+      "pageId": "traders",
+      "pageName": "Traders",
+      "chartCount": 4,
+      "topledgerApiCount": 4
+    },
+    {
+      "pageId": "dex-token-hotspots",
+      "pageName": "DEX & Token Hotspots",
+      "chartCount": 4,
+      "topledgerApiCount": 4
+    },
+    {
+      "pageId": "stablecoin-usage",
+      "pageName": "Stablecoin Usage",
+      "chartCount": 4,
+      "topledgerApiCount": 4
+    },
+    {
+      "pageId": "liquidity-velocity",
+      "pageName": "Liquidity Velocity",
+      "chartCount": 4,
+      "topledgerApiCount": 4
+    },
+    {
+      "pageId": "total",
+      "pageName": "Total",
+      "chartCount": 4,
+      "topledgerApiCount": 4
+    },
+    {
+      "pageId": "dex-ecosystem",
+      "pageName": "DEX Ecosystem",
+      "chartCount": 4,
+      "topledgerApiCount": 4
+    },
+    {
+      "pageId": "transaction-bytes",
+      "pageName": "Transaction Bytes",
+      "chartCount": 4,
+      "topledgerApiCount": 4
+    },
+    {
+      "pageId": "btc-tvl",
+      "pageName": "TVL",
+      "chartCount": 4,
+      "topledgerApiCount": 4
+    },
+    {
+      "pageId": "dex-activity",
+      "pageName": "DEX Activity",
+      "chartCount": 4,
+      "topledgerApiCount": 4
+    },
+    {
+      "pageId": "sf-defi",
+      "pageName": "DeFi",
+      "chartCount": 4,
+      "topledgerApiCount": 4
+    },
+    {
+      "pageId": "sf-consumer",
+      "pageName": "Consumer",
+      "chartCount": 4,
+      "topledgerApiCount": 4
+    },
+    {
+      "pageId": "metaplex-financials",
+      "pageName": "Financials",
+      "chartCount": 4,
+      "topledgerApiCount": 4
+    },
+    {
+      "pageId": "metaplex-protocol-token",
+      "pageName": "Protocol Token",
+      "chartCount": 4,
+      "topledgerApiCount": 4
+    },
+    {
+      "pageId": "helium-traction",
+      "pageName": "Traction",
+      "chartCount": 4,
+      "topledgerApiCount": 4
+    },
+    {
+      "pageId": "helium-protocol-token",
+      "pageName": "Protocol Token",
+      "chartCount": 4,
+      "topledgerApiCount": 4
     },
     {
       "pageId": "network-usage",
       "pageName": "Network Usage",
-      "chartCount": 0,
-      "topledgerApiCount": 0
-    },
-    {
-      "pageId": "market-dynamics",
-      "pageName": "Market Dynamics",
-      "chartCount": 0,
-      "topledgerApiCount": 0
+      "chartCount": 3,
+      "topledgerApiCount": 3
+    },
+    {
+      "pageId": "tvl",
+      "pageName": "TVL",
+      "chartCount": 3,
+      "topledgerApiCount": 3
+    },
+    {
+      "pageId": "aggregators",
+      "pageName": "DEX Aggregators",
+      "chartCount": 3,
+      "topledgerApiCount": 3
+    },
+    {
+      "pageId": "rev-cost-capacity",
+      "pageName": "Cost & Capacity",
+      "chartCount": 3,
+      "topledgerApiCount": 3
+    },
+    {
+      "pageId": "transaction-activity",
+      "pageName": "Transaction Activity",
+      "chartCount": 3,
+      "topledgerApiCount": 3
+    },
+    {
+      "pageId": "cexs",
+      "pageName": "CEXs",
+      "chartCount": 3,
+      "topledgerApiCount": 3
+    },
+    {
+      "pageId": "cu-overspending",
+      "pageName": "CU Overspending",
+      "chartCount": 3,
+      "topledgerApiCount": 3
+    },
+    {
+      "pageId": "holders-supply",
+      "pageName": "Holders & Supply",
+      "chartCount": 3,
+      "topledgerApiCount": 3
+    },
+    {
+      "pageId": "sf-rwa",
+      "pageName": "RWA",
+      "chartCount": 3,
+      "topledgerApiCount": 3
     },
     {
       "pageId": "dex-summary",
       "pageName": "Summary",
-      "chartCount": 0,
-      "topledgerApiCount": 0
-    },
-    {
-      "pageId": "volume",
-      "pageName": "Volume",
-      "chartCount": 0,
-      "topledgerApiCount": 0
-    },
-    {
-      "pageId": "tvl",
-      "pageName": "TVL",
-      "chartCount": 0,
-      "topledgerApiCount": 0
-    },
-    {
-      "pageId": "traders",
-      "pageName": "Traders",
-      "chartCount": 0,
-      "topledgerApiCount": 0
-    },
-    {
-      "pageId": "aggregators",
-      "pageName": "DEX Aggregators",
-      "chartCount": 0,
-      "topledgerApiCount": 0
-    },
-    {
-      "pageId": "rev-cost-capacity",
-      "pageName": "Cost & Capacity",
-      "chartCount": 0,
-      "topledgerApiCount": 0
-    },
-    {
-      "pageId": "rev-issuance-burn",
-      "pageName": "Issuance & Burn",
-      "chartCount": 0,
-      "topledgerApiCount": 0
+      "chartCount": 2,
+      "topledgerApiCount": 2
+    },
+    {
+      "pageId": "mev-summary",
+      "pageName": "Summary",
+      "chartCount": 2,
+      "topledgerApiCount": 2
+    },
+    {
+      "pageId": "mint-burn",
+      "pageName": "Mint & Burn",
+      "chartCount": 2,
+      "topledgerApiCount": 2
+    },
+    {
+      "pageId": "protocol-revenue-summary",
+      "pageName": "Summary",
+      "chartCount": 2,
+      "topledgerApiCount": 2
+    },
+    {
+      "pageId": "orca-financials",
+      "pageName": "Financials",
+      "chartCount": 2,
+      "topledgerApiCount": 2
+    },
+    {
+      "pageId": "orca-competetive-landscape",
+      "pageName": "Competetive Landscape",
+      "chartCount": 2,
+      "topledgerApiCount": 2
+    },
+    {
+      "pageId": "orca-competitive-landscape",
+      "pageName": "orca-competitive-landscape",
+      "chartCount": 2,
+      "topledgerApiCount": 2
     },
     {
       "pageId": "rev-total-economic-value",
       "pageName": "Total Economic Value",
-      "chartCount": 0,
-      "topledgerApiCount": 0
-    },
-    {
-      "pageId": "mev-summary",
-      "pageName": "Summary",
-      "chartCount": 0,
-      "topledgerApiCount": 0
-    },
-    {
-      "pageId": "dex-token-hotspots",
-      "pageName": "DEX & Token Hotspots",
-      "chartCount": 0,
-      "topledgerApiCount": 0
-    },
-    {
-      "pageId": "extracted-value-pnl",
-      "pageName": "Extracted Value & PNL",
-      "chartCount": 0,
-      "topledgerApiCount": 0
-    },
-    {
-      "pageId": "stablecoin-usage",
-      "pageName": "Stablecoin Usage",
-      "chartCount": 0,
-      "topledgerApiCount": 0
-    },
-    {
-      "pageId": "transaction-activity",
-      "pageName": "Transaction Activity",
-      "chartCount": 0,
-      "topledgerApiCount": 0
-    },
-    {
-      "pageId": "liquidity-velocity",
-      "pageName": "Liquidity Velocity",
-      "chartCount": 0,
-      "topledgerApiCount": 0
-    },
-    {
-      "pageId": "mint-burn",
-      "pageName": "Mint & Burn",
-      "chartCount": 0,
-      "topledgerApiCount": 0
-    },
-    {
-      "pageId": "cexs",
-      "pageName": "CEXs",
-      "chartCount": 0,
-      "topledgerApiCount": 0
+      "chartCount": 1,
+      "topledgerApiCount": 1
     },
     {
       "pageId": "stablecoins-tvl",
       "pageName": "TVL",
-      "chartCount": 0,
-      "topledgerApiCount": 0
-    },
-    {
-      "pageId": "protocol-revenue-summary",
-      "pageName": "Summary",
-      "chartCount": 0,
-      "topledgerApiCount": 0
-    },
-    {
-      "pageId": "total",
-      "pageName": "Total",
-      "chartCount": 0,
-      "topledgerApiCount": 0
-    },
-    {
-      "pageId": "dex-ecosystem",
-      "pageName": "DEX Ecosystem",
-      "chartCount": 0,
-      "topledgerApiCount": 0
+      "chartCount": 1,
+      "topledgerApiCount": 1
     },
     {
       "pageId": "nft-ecosystem",
       "pageName": "NFT Ecosystem",
-      "chartCount": 0,
-      "topledgerApiCount": 0
+      "chartCount": 1,
+      "topledgerApiCount": 1
     },
     {
       "pageId": "depin",
       "pageName": "Depin",
-      "chartCount": 0,
-      "topledgerApiCount": 0
-    },
-    {
-      "pageId": "transaction-bytes",
-      "pageName": "Transaction Bytes",
-      "chartCount": 0,
-      "topledgerApiCount": 0
-    },
-    {
-      "pageId": "compute-units",
-      "pageName": "Compute Units",
-      "chartCount": 0,
-      "topledgerApiCount": 0
-    },
-    {
-      "pageId": "cu-overspending",
-      "pageName": "CU Overspending",
-      "chartCount": 0,
-      "topledgerApiCount": 0
-    },
-    {
-      "pageId": "holders-supply",
-      "pageName": "Holders & Supply",
-      "chartCount": 0,
-      "topledgerApiCount": 0
-    },
-    {
-      "pageId": "btc-tvl",
-      "pageName": "TVL",
-      "chartCount": 0,
-      "topledgerApiCount": 0
-    },
-    {
-      "pageId": "transfers",
-      "pageName": "Transfers",
-      "chartCount": 0,
-      "topledgerApiCount": 0
-    },
-    {
-      "pageId": "dex-activity",
-      "pageName": "DEX Activity",
-      "chartCount": 0,
-      "topledgerApiCount": 0
-    },
-    {
-      "pageId": "sf-overview",
-      "pageName": "Overview",
-      "chartCount": 0,
-      "topledgerApiCount": 0
-    },
-    {
-      "pageId": "sf-stablecoins",
-      "pageName": "Stablecoins",
-      "chartCount": 0,
-      "topledgerApiCount": 0
-    },
-    {
-      "pageId": "sf-defi",
-      "pageName": "DeFi",
-      "chartCount": 0,
-      "topledgerApiCount": 0
-    },
-    {
-      "pageId": "sf-ai-tokens",
-      "pageName": "AI Tokens",
-      "chartCount": 0,
-      "topledgerApiCount": 0
-    },
-    {
-      "pageId": "sf-bitcoin-on-solana",
-      "pageName": "Bitcoin on Solana",
-      "chartCount": 0,
-      "topledgerApiCount": 0
-    },
-    {
-      "pageId": "sf-consumer",
-      "pageName": "Consumer",
-      "chartCount": 0,
-      "topledgerApiCount": 0
-    },
-    {
-      "pageId": "sf-depin",
-      "pageName": "Depin",
-      "chartCount": 0,
-      "topledgerApiCount": 0
-    },
-    {
-      "pageId": "sf-payments",
-      "pageName": "Payments",
-      "chartCount": 0,
-      "topledgerApiCount": 0
-    },
-    {
-      "pageId": "sf-rwa",
-      "pageName": "RWA",
-      "chartCount": 0,
-      "topledgerApiCount": 0
-    },
-    {
-      "pageId": "sf-treasury",
-      "pageName": "Treasury",
-      "chartCount": 0,
-      "topledgerApiCount": 0
-    },
-    {
-      "pageId": "sf-vc-funding",
-      "pageName": "VC Funding",
-      "chartCount": 0,
-      "topledgerApiCount": 0
-    },
-    {
-      "pageId": "test",
-      "pageName": "Test",
-      "chartCount": 0,
-      "topledgerApiCount": 0
-    },
-    {
-      "pageId": "raydium-financials",
-      "pageName": "Financials",
-      "chartCount": 0,
-      "topledgerApiCount": 0
-    },
-    {
-      "pageId": "raydium-traction",
-      "pageName": "Traction",
-      "chartCount": 0,
-      "topledgerApiCount": 0
-    },
-    {
-      "pageId": "raydium-protocol-token",
-      "pageName": "Protocol Token",
-      "chartCount": 0,
-      "topledgerApiCount": 0
-    },
-    {
-      "pageId": "raydium-competetive-landscape",
-      "pageName": "Competetive Landscape",
-      "chartCount": 0,
-      "topledgerApiCount": 0
-    },
-    {
-      "pageId": "metaplex-financials",
-      "pageName": "Financials",
-      "chartCount": 0,
-      "topledgerApiCount": 0
-    },
-    {
-      "pageId": "metaplex-traction",
-      "pageName": "Traction",
-      "chartCount": 0,
-      "topledgerApiCount": 0
-    },
-    {
-      "pageId": "metaplex-protocol-token",
-      "pageName": "Protocol Token",
-      "chartCount": 0,
-      "topledgerApiCount": 0
+      "chartCount": 1,
+      "topledgerApiCount": 1
     },
     {
       "pageId": "metaplex-competetive-landscape",
       "pageName": "Competetive Landscape",
-      "chartCount": 0,
-      "topledgerApiCount": 0
-    },
-    {
-      "pageId": "helium-financials",
-      "pageName": "Financials",
-      "chartCount": 0,
-      "topledgerApiCount": 0
-    },
-    {
-      "pageId": "helium-traction",
-      "pageName": "Traction",
-      "chartCount": 0,
-      "topledgerApiCount": 0
-    },
-    {
-      "pageId": "helium-protocol-token",
-      "pageName": "Protocol Token",
-      "chartCount": 0,
-      "topledgerApiCount": 0
+      "chartCount": 1,
+      "topledgerApiCount": 1
+    },
+    {
+      "pageId": "stablecoins-platform-exchange",
+      "pageName": "stablecoins-platform-exchange",
+      "chartCount": 1,
+      "topledgerApiCount": 1
     },
     {
       "pageId": "helium-competitive-landscape",
       "pageName": "Competitive Landscape",
-      "chartCount": 0,
-      "topledgerApiCount": 0
-    },
-    {
-      "pageId": "orca-financials",
-      "pageName": "Financials",
-      "chartCount": 0,
-      "topledgerApiCount": 0
-    },
-    {
-      "pageId": "orca-traction",
-      "pageName": "Traction",
-      "chartCount": 0,
-      "topledgerApiCount": 0
-    },
-    {
-      "pageId": "orca-protocol-token",
-      "pageName": "Protocol Token",
-      "chartCount": 0,
-      "topledgerApiCount": 0
-    },
-    {
-      "pageId": "orca-competetive-landscape",
-      "pageName": "Competetive Landscape",
       "chartCount": 0,
       "topledgerApiCount": 0
     }
