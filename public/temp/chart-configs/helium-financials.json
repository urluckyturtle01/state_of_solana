--- conflicted
+++ resolved
@@ -1,11 +1,6 @@
 {
   "pageId": "helium-financials",
   "pageName": "Financials",
-<<<<<<< HEAD
-  "chartCount": 0,
-  "lastUpdated": "2025-07-09T05:25:53.259Z",
-  "charts": []
-=======
   "chartCount": 5,
   "lastUpdated": "2025-07-09T05:40:10.923Z",
   "charts": [
@@ -172,5 +167,4 @@
       "updatedAt": "2025-06-09T19:22:33.399Z"
     }
   ]
->>>>>>> b7bc6ad9
 }