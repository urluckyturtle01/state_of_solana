--- conflicted
+++ resolved
@@ -1,11 +1,6 @@
 {
   "pageId": "mev-summary",
   "pageName": "Summary",
-<<<<<<< HEAD
-  "chartCount": 0,
-  "lastUpdated": "2025-07-09T05:25:53.250Z",
-  "charts": []
-=======
   "chartCount": 2,
   "lastUpdated": "2025-07-09T05:40:10.912Z",
   "charts": [
@@ -55,5 +50,4 @@
       "updatedAt": "2025-05-24T20:57:41.393Z"
     }
   ]
->>>>>>> b7bc6ad9
 }