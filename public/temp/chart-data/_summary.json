{
<<<<<<< HEAD
  "fetchedAt": "2025-07-09T05:25:53.024Z",
=======
  "fetchedAt": "2025-07-08T19:14:18.491Z",
>>>>>>> b7bc6ad9
  "totalPages": 62,
  "totalCharts": 3,
  "successfulFetches": 3,
  "failedFetches": 0,
  "successRate": "100.00%"
}<|MERGE_RESOLUTION|>--- conflicted
+++ resolved
@@ -1,9 +1,5 @@
 {
-<<<<<<< HEAD
-  "fetchedAt": "2025-07-09T05:25:53.024Z",
-=======
   "fetchedAt": "2025-07-08T19:14:18.491Z",
->>>>>>> b7bc6ad9
   "totalPages": 62,
   "totalCharts": 3,
   "successfulFetches": 3,
